<<<<<<< HEAD
/* MyAlloc.c */

/*
   All memory allocation and deallocation is performed in this module.
   
   There are two families of functions, one just for managing the Java heap
   and a second for other memory requests.  This second family of functions
   provides wrappers for standard C library functions but checks that memory
   is not exhausted and zeroes out any returned memory.
   
   Java Heap Management Functions:
   * InitMyAlloc  -- initializes the Java heap before execution starts
   * MyHeapAlloc  -- returns a block of memory from the Java heap
   * gc           -- the System.gc garbage collector
   * MyHeapFree   -- to be called only by gc()!!
   * PrintHeapUsageStatistics  -- does as the name suggests

   General Storage Functions:
   * SafeMalloc  -- used like malloc
   * SafeCalloc  -- used like calloc
   * SafeStrdup  -- used like strdup
   * SafeFree    -- used like free
*/

#include <stdio.h>
#include <stdlib.h>
#include <string.h>
#include <stdint.h>

#include "ClassFileFormat.h"
#include "TraceOptions.h"
#include "MyAlloc.h"
#include "jvm.h"

/* we will never allocate a block smaller than this */
#define MINBLOCKSIZE 12

#define MARK_SIZE_BIT 0x800000
typedef struct FreeStorageBlock {
    uint32_t size;  /* size in bytes of this block of storage */
    int32_t  offsetToNextBlock;
    uint8_t  restOfBlock[1];   /* the actual size has to be determined from the size field */
} FreeStorageBlock;

/* these three variables are externally visible */
uint8_t *HeapStart, *HeapEnd;
HeapPointer MaxHeapPtr;

static int offsetToFirstBlock = -1;
static long totalBytesRequested = 0;
static int numAllocations = 0;
static int gcCount = 0;
static long totalBytesRecovered = 0;
static int totalBlocksRecovered = 0;
static int searchCount = 0;

static void *maxAddr = NULL;    // used by SafeMalloc, etc
static void *minAddr = NULL;


/* Allocate the Java heap and initialize the free list */
void InitMyAlloc( int HeapSize ) {
    FreeStorageBlock *FreeBlock;

    HeapSize &= 0xfffffffc;   /* force to a multiple of 4 */
    HeapStart = calloc(1,HeapSize);
    if (HeapStart == NULL) {
        fprintf(stderr, "unable to allocate %d bytes for heap\n", HeapSize);
        exit(1);
    }
    HeapEnd = HeapStart + HeapSize;
    MaxHeapPtr = (HeapPointer)HeapSize;
    
    FreeBlock = (FreeStorageBlock*)HeapStart;
    FreeBlock->size = HeapSize;
    FreeBlock->offsetToNextBlock = -1;  /* marks end of list */
    offsetToFirstBlock = 0;
    
    // Used bu SafeMalloc, SafeCalloc, SafeFree below
    maxAddr = minAddr = malloc(4);  // minimal small request to get things started
}

/*
 * Check whether some bit is non-zero
 * The bit parameter is 1-indexed and relative to the right of the value.
 */
int isNonzeroBit(int bit, HeapPointer value) {

	return (value & (1 << (bit - 1)));
}

/*
 * Check whether a value on the stack is a heap pointer
 */
int isHeapPointer(HeapPointer pointer) {

	// The first three bits should be zero
	if (isNonzeroBit(1, pointer) || isNonzeroBit(2, pointer) /*|| isNonzeroBit(3, pointer)*/)
		return 0;

	// The pointer should be in bounds
	if (pointer < (uint32_t)HeapStart || pointer > (uint32_t)HeapEnd)
		return 0;

	return 1;
}

/* Returns a pointer to a block with at least size bytes available,
   and initialized to hold zeros.
   Notes:
   1. The result will always be a word-aligned address.
   2. The word of memory preceding the result address holds the
      size in bytes of the block of storage returned (including
      this size field).
   3. A block larger than that requested may be returned if the
      leftover portion would be too small to be useful.
   4. The size of the returned block is always a multiple of 4.
   5. The implementation of MyAlloc contains redundant tests to
      verify that the free list blocks contain plausible info.
*/
void *MyHeapAlloc( int size ) {
    /* we need size bytes plus more for the size field that precedes
       the block in memory, and we round up to a multiple of 4 */
    int offset, diff, blocksize;
    FreeStorageBlock *blockPtr, *prevBlockPtr, *newBlockPtr;
    int minSizeNeeded = (size + sizeof(blockPtr->size) + 3) & 0xfffffffc;

    if (tracingExecution & TRACE_HEAP)
        fprintf(stdout, "* heap allocation request of size %d (augmented to %d)\n",
            size, minSizeNeeded);
    blockPtr = prevBlockPtr = NULL;
    offset = offsetToFirstBlock;
    while(offset >= 0) {
        searchCount++;
        blockPtr = (FreeStorageBlock*)(HeapStart + offset);
        /* the following check should be quite unnecessary, but is
           a good idea to have while debugging */
        if ((offset&3) != 0 || (uint8_t*)blockPtr >= HeapEnd) {
            fprintf(stderr,
                "corrupted block in the free list -- bad next offset pointer\n");
            exit(1);
        }
        blocksize = blockPtr->size;
        /* the following check should be quite unnecessary, but is
           a good idea to have while debugging */
        if (blocksize < MINBLOCKSIZE || (blocksize&3) != 0) {
            fprintf(stderr,
                "corrupted block in the free list -- bad size field\n");
            exit(1);
        }
        diff = blocksize - minSizeNeeded;
        if (diff >= 0) break;
        offset = blockPtr->offsetToNextBlock;
        prevBlockPtr = blockPtr;
    }
    if (offset < 0) {
        static int gcAlreadyPerformed = 0;
        void *result;
        if (gcAlreadyPerformed) {
            /* we are in a recursive call to MyAlloc after a gc */
            fprintf(stderr,
                "\nHeap exhausted! Unable to allocate %d bytes\n", size);
            exit(1);
        }
        gc();
        gcAlreadyPerformed = 1;
        result = MyHeapAlloc(size);
        /* control never returns from the preceding call if the gc
           did not obtain enough storage */
        gcAlreadyPerformed = 0;
        return result;
    }
    /* we have a sufficiently large block of free storage, now determine
       if we will have a significant amount of storage left over after
       taking what we need */
    if (diff < MINBLOCKSIZE) {
        /* we will return the entire free block that we found, so
           remove the block from the free list  */
        if (prevBlockPtr == NULL)
            offsetToFirstBlock = blockPtr->offsetToNextBlock;
        else
            prevBlockPtr->offsetToNextBlock = blockPtr->offsetToNextBlock;
        if (tracingExecution & TRACE_HEAP)
            fprintf(stdout, "* free list block of size %d used\n", blocksize);
    } else {
        /* we split the free block that we found into two pieces;
           blockPtr refers to the piece we will return;
           newBlockPtr will refer to the remaining piece */
        blockPtr->size = minSizeNeeded;
        newBlockPtr = (FreeStorageBlock*)((uint8_t*)blockPtr + minSizeNeeded);
        /* replace the block in the free list with the leftover piece */
        if (prevBlockPtr == NULL)
            offsetToFirstBlock += minSizeNeeded;
        else
            prevBlockPtr->offsetToNextBlock += minSizeNeeded;
        newBlockPtr->size = diff;
        newBlockPtr->offsetToNextBlock = blockPtr->offsetToNextBlock;
        if (tracingExecution & TRACE_HEAP)
            fprintf(stdout, "* free list block of size %d split into %d + %d\n",
                diff+minSizeNeeded, minSizeNeeded, diff);

	// These, obviously, should always be heap pointers
	/*
	printf("returning %p (min is %p and max is %p) - is that a heap pointer? %i\n",
			newBlockPtr,
			HeapStart,
			HeapEnd,
			isHeapPointer((HeapPointer)((uint8_t*)blockPtr + sizeof(blockPtr->size))));
	*/

    }
    blockPtr->offsetToNextBlock = 0;  /* remove this info from the returned block */
    totalBytesRequested += minSizeNeeded;
    numAllocations++;
    return (uint8_t*)blockPtr + sizeof(blockPtr->size);
}


/* When garbage collection is implemented, this function should never
   be called from outside the current file.
   This implementation checks that p is plausible and that the block of
   memory referenced by p holds a plausible size field.
*/
static void MyHeapFree(void *p) {
    uint8_t *p1 = (uint8_t*)p;
    int blockSize;
    FreeStorageBlock *blockPtr;

    if (p1 < HeapStart || p1 >= HeapEnd || ((p1-HeapStart) & 3) != 0) {
        fprintf(stderr, "bad call to MyHeapFree -- bad pointer\n");
        exit(1);
    }
    /* step back over the size field */
    p1 -= sizeof(blockPtr->size);
    /* now check the size field for validity */
    blockSize = *(uint32_t*)p1;
    if (blockSize < MINBLOCKSIZE || (p1 + blockSize) >= HeapEnd || (blockSize & 3) != 0) {
        fprintf(stderr, "bad call to MyHeapFree -- invalid block\n");
        exit(1);
    }
    /* link the block into the free list at the front */
    blockPtr = (FreeStorageBlock*)p1;
    blockPtr->offsetToNextBlock = offsetToFirstBlock;
    offsetToFirstBlock = p1 - HeapStart;
}

/*
 * The number of items in the JVM stack
 */
int jvmStackHeight() {

	return (int)(JVM_Top - JVM_Stack);
}

/*
 * Grabs the kind of some heap pointer
 */
void readKind(HeapPointer pointer, char kind[5]) {

	uint32_t kindVal = *((uint32_t*)pointer);
	printf("kindVal is %x\n", kindVal);
	sprintf(kind, "%c%c%c%c",
			(kindVal >> 24) & 0XFF,
			(kindVal >> 16) & 0XFF,
			(kindVal >> 8) & 0XFF,
			(kindVal >> 0) & 0XFF);
}

uint32_t* blockSizePtrFromHeapPtr(HeapPointer heapPointer) {

	// Uh, let's see
	// Move back from heap pointer the size of, uh, the size field
	// then return that pointer interpreted as a pointer to the size field
	return (uint32_t*)((uint8_t*)heapPointer - sizeof(uint32_t));
}

/*
 * Marks a block as live
 */
void mark(HeapPointer heapPointer) {

	// Set the sign bit of the thing's size
	*blockSizePtrFromHeapPtr(heapPointer) |= MARK_SIZE_BIT;
}

/*
 * Sweeps marked blocks of heap into Free List
 */
void sweep() {
    printf("smee\n");
    FreeStorageBlock* heapPointer = HeapStart;
    while (heapPointer < HeapEnd) {
        if (heapPointer->size & MARK_SIZE_BIT == 0) {
            printf("sweep-free\n");
            MyHeapFree(heapPointer);    
        }
        else {
            heapPointer->size = heapPointer->size & ~MARK_SIZE_BIT;
            printf("heapstart. %i , heapEnd: %i , heapPointer: %i \n",HeapStart, HeapEnd, heapPointer);
            printf("heapPointer->size %u ", heapPointer->size);
        }
        heapPointer = heapPointer + heapPointer->size;
    }
}

/*
 * Prints a DataItem
 */
void printDataItem(DataItem* item) {

	printf("{i: %i, p: %p (%p)}\n",
			item->ival,
			REAL_HEAP_POINTER(item->pval),
			(void*)item->pval);
}


/* This implements garbage collection.
   It should be called when
   (a) MyAlloc cannot satisfy a request for a block of memory, or
   (b) when invoked by the call System.gc() in the Java program.
*/
void gc() {
    gcCount++;

    DataItem* stackPointer = JVM_Stack;
    while (stackPointer != JVM_Top) {

	    HeapPointer heapPointer = REAL_HEAP_POINTER(stackPointer->pval);
	    int wasHeapPointer = isHeapPointer(heapPointer);

	    printf("heapPointer is %p and HeapStart is %p and HeapEnd is %p\n",
			    (void*)heapPointer, HeapStart, HeapEnd);

	    printDataItem(stackPointer);

	    printf("%p is %sa heap pointer\n",
			    (void*)heapPointer,
			    (wasHeapPointer? "":"not "));

	    if (wasHeapPointer) {

		    char kind[5];
		    readKind(heapPointer, kind);
		    printf("Kind is %s\n", kind);
		    mark(heapPointer);
	    }
	    
	    ++stackPointer;
    }
    sweep();
}


/* Report on heap memory usage */
void PrintHeapUsageStatistics() {
    printf("\nHeap Usage Statistics\n=====================\n\n");
    printf("  Number of blocks allocated = %d\n", numAllocations);
    if (numAllocations > 0) {
        float avgBlockSize = (float)totalBytesRequested / numAllocations;
        float avgSearch = (float)searchCount / numAllocations;
        printf("  Average size of allocated blocks = %.2f\n", avgBlockSize);
        printf("  Average number of blocks checked = %.2f\n", avgSearch);
    }
    printf("  Number of garbage collections = %d\n", gcCount);
    if (gcCount > 0) {
        float avgRecovery = (float)totalBytesRecovered / gcCount;
        printf("  Total storage reclaimed = %ld\n", totalBytesRecovered);
        printf("  Total number of blocks reclaimed = %d\n", totalBlocksRecovered);
        printf("  Average bytes recovered per gc = %.2f\n", avgRecovery);
    }
}


static void *trackHeapArea( void *p ) {
    if (p > maxAddr)
        maxAddr = p;
    if (p < minAddr)
        minAddr = p;
    return p;
}


void *SafeMalloc( int size ) {
    return SafeCalloc(1,size);
}


void *SafeCalloc( int ncopies, int size ) {
    void *result;
    result = calloc(ncopies,size);
    if (result == NULL) {
        fprintf(stderr, "Fatal error: memory request cannot be satisfied\n");
        exit(1);
    }
    trackHeapArea(result);
    return result;    
}


char *SafeStrdup( char *s ) {
    char *r;
    int len;

    len = (s == NULL)? 0 : strlen(s);
    r = SafeMalloc(len+1);
    if (len > 0)
        strcpy(r,s);
    return r;
}


void SafeFree( void *p ) {
    if (p == NULL || ((int)p & 0x7) != 0) {
        fprintf(stderr, "Fatal error: invalid parameter passed to SafeFree\n");
        fprintf(stderr, "    The address was NULL or misaligned\n");
        abort();
    }
    if (p >= minAddr && p <= maxAddr)
        free(p);
    else {
        fprintf(stderr, "Fatal error: invalid parameter passed to SafeFree\n");
        fprintf(stderr, "     The memory was not allocated by SafeMalloc\n");
        abort();
    }
}
=======
/* MyAlloc.c */

/*
   All memory allocation and deallocation is performed in this module.
   
   There are two families of functions, one just for managing the Java heap
   and a second for other memory requests.  This second family of functions
   provides wrappers for standard C library functions but checks that memory
   is not exhausted and zeroes out any returned memory.
   
   Java Heap Management Functions:
   * InitMyAlloc  -- initializes the Java heap before execution starts
   * MyHeapAlloc  -- returns a block of memory from the Java heap
   * gc           -- the System.gc garbage collector
   * MyHeapFree   -- to be called only by gc()!!
   * PrintHeapUsageStatistics  -- does as the name suggests

   General Storage Functions:
   * SafeMalloc  -- used like malloc
   * SafeCalloc  -- used like calloc
   * SafeStrdup  -- used like strdup
   * SafeFree    -- used like free
*/

#include <stdio.h>
#include <stdlib.h>
#include <string.h>
#include <stdint.h>

#include "ClassFileFormat.h"
#include "TraceOptions.h"
#include "MyAlloc.h"
#include "jvm.h"

/* we will never allocate a block smaller than this */
#define MINBLOCKSIZE 12

#define BLOCK_SIZE_SIZE sizeof(uint32_t)
#define BLOCK_OFFSET_SIZE sizeof(int32_t)
#define MARK_SIZE_BIT 0x800000

typedef struct FreeStorageBlock {
    uint32_t size;  /* size in bytes of this block of storage */
    int32_t  offsetToNextBlock;
    uint8_t  restOfBlock[1];   /* the actual size has to be determined from the size field */
} FreeStorageBlock;

/* these three variables are externally visible */
uint8_t *HeapStart, *HeapEnd;
HeapPointer MaxHeapPtr;

static int offsetToFirstBlock = -1;
static long totalBytesRequested = 0;
static int numAllocations = 0;
static int gcCount = 0;
static long totalBytesRecovered = 0;
static int totalBlocksRecovered = 0;
static int searchCount = 0;

static void *maxAddr = NULL;    // used by SafeMalloc, etc
static void *minAddr = NULL;


/* Allocate the Java heap and initialize the free list */
void InitMyAlloc( int HeapSize ) {
    FreeStorageBlock *FreeBlock;

    HeapSize &= 0xfffffffc;   /* force to a multiple of 4 */
    HeapStart = calloc(1,HeapSize);
    if (HeapStart == NULL) {
        fprintf(stderr, "unable to allocate %d bytes for heap\n", HeapSize);
        exit(1);
    }
    HeapEnd = HeapStart + HeapSize;
    MaxHeapPtr = (HeapPointer)HeapSize;
    
    FreeBlock = (FreeStorageBlock*)HeapStart;
    FreeBlock->size = HeapSize;
    FreeBlock->offsetToNextBlock = -1;  /* marks end of list */
    offsetToFirstBlock = 0;
    
    // Used bu SafeMalloc, SafeCalloc, SafeFree below
    maxAddr = minAddr = malloc(4);  // minimal small request to get things started
}

/*
 * Grabs the kind of some heap pointer
 */
void readKind(HeapPointer pointer, char kind[5]) {

	uint32_t kindVal = *((uint32_t*)REAL_HEAP_POINTER(pointer));
	sprintf(kind, "%c%c%c%c",
			(kindVal >> 24) & 0XFF,
			(kindVal >> 16) & 0XFF,
			(kindVal >> 8) & 0XFF,
			(kindVal >> 0) & 0XFF);
}

/*
 * Check whether some bit is non-zero
 * The bit parameter is 1-indexed and relative to the right of the value.
 */
int isNonzeroBit(int bit, uint8_t* value) {

	return ((uintptr_t)value & (1 << (bit - 1)));
}

/*
 * Gets the heap pointer from a block pointer
 */
uint8_t* heapPointerFromBlockPointer(uint8_t* blockPointer) {

    return blockPointer + BLOCK_SIZE_SIZE;
}

/*
 * Gets the block size from a block pointer
 */
uint32_t blockSizeFromBlockPointer(uint8_t* blockPointer) {

	return *((uint32_t*)blockPointer);
}

/*
 * Check whether a pointer actually points to a value in the heap
 */
int pointsToHeapObject(uint8_t* possibleHeapPointer) {

	uint8_t* blockPointer = HeapStart;
	uint8_t* heapPointer;

	while (blockPointer < HeapEnd) {

		heapPointer = heapPointerFromBlockPointer(blockPointer);

		// if they match, bingo, we found it
		if (heapPointer == possibleHeapPointer) {
			/*printf("hey, possibleHeapPointer %p found with a block size of %i!\n",
					possibleHeapPointer,
					blockSizeFromBlockPointer(blockPointer));*/
			return 1;
		}

		// if the heap pointer is past the pointer we're looking for,
		// we know we won't find a match
		if (heapPointer > possibleHeapPointer) {
			/*printf("whoa, not gunna find %p from %p (block size is %i)\n",
					possibleHeapPointer,
					heapPointer,
					blockSizeFromBlockPointer(blockPointer));*/
			return 0;
		}

		/*printf("Cool. Well, moving on to the next block, skipping block size of %i at %p\n",
				blockSizeFromBlockPointer(blockPointer),
				blockPointer);*/
		blockPointer += blockSizeFromBlockPointer(blockPointer);
	}

	/*printf("yikes. reached the end of the heap looking for %p\n", possibleHeapPointer);*/
	return 0;
}

/*
 * Check whether a value on the stack is a heap pointer
 */
int isHeapPointer(HeapPointer pointer) {

	uint8_t* realHeapPointer = (uint8_t*)REAL_HEAP_POINTER(pointer);

	// The first three bits should be zero
	if (isNonzeroBit(1, realHeapPointer) || isNonzeroBit(2, realHeapPointer) /*|| isNonzeroBit(3, pointer)*/) {
		/*printf("Bit check failed\n");*/
		return 0;
	}

	// The pointer should be in bounds
	if (realHeapPointer < HeapStart || realHeapPointer > HeapEnd) {
		/*printf("Heap bounds check failed\n");*/
		return 0;
	}

	// And then, that value should actually point to a heap object
	if (!pointsToHeapObject(realHeapPointer)) {
		/*printf("Heap object check failed\n");*/
		return 0;
	}

	return 1;
}

/* Returns a pointer to a block with at least size bytes available,
   and initialized to hold zeros.
   Notes:
   1. The result will always be a word-aligned address.
   2. The word of memory preceding the result address holds the
      size in bytes of the block of storage returned (including
      this size field).
   3. A block larger than that requested may be returned if the
      leftover portion would be too small to be useful.
   4. The size of the returned block is always a multiple of 4.
   5. The implementation of MyAlloc contains redundant tests to
      verify that the free list blocks contain plausible info.
*/
void *MyHeapAlloc( int size ) {
    /* we need size bytes plus more for the size field that precedes
       the block in memory, and we round up to a multiple of 4 */
    int offset, diff, blocksize;
    FreeStorageBlock *blockPtr, *prevBlockPtr, *newBlockPtr;
    int minSizeNeeded = (size + sizeof(blockPtr->size) + 3) & 0xfffffffc;

    if (tracingExecution & TRACE_HEAP)
        fprintf(stdout, "* heap allocation request of size %d (augmented to %d)\n",
            size, minSizeNeeded);
    blockPtr = prevBlockPtr = NULL;
    offset = offsetToFirstBlock;
    while(offset >= 0) {
        searchCount++;
        blockPtr = (FreeStorageBlock*)(HeapStart + offset);
        /* the following check should be quite unnecessary, but is
           a good idea to have while debugging */
        if ((offset&3) != 0 || (uint8_t*)blockPtr >= HeapEnd) {
            fprintf(stderr,
                "corrupted block in the free list -- bad next offset pointer\n");
            exit(1);
        }
        blocksize = blockPtr->size;
        /* the following check should be quite unnecessary, but is
           a good idea to have while debugging */
        if (blocksize < MINBLOCKSIZE || (blocksize&3) != 0) {
            fprintf(stderr,
                "corrupted block in the free list -- bad size field\n");
            exit(1);
        }
        diff = blocksize - minSizeNeeded;
        if (diff >= 0) break;
        offset = blockPtr->offsetToNextBlock;
        prevBlockPtr = blockPtr;
    }
    if (offset < 0) {
        static int gcAlreadyPerformed = 0;
        void *result;
        if (gcAlreadyPerformed) {
            /* we are in a recursive call to MyAlloc after a gc */
            fprintf(stderr,
                "\nHeap exhausted! Unable to allocate %d bytes\n", size);
            exit(1);
        }
        gc();
        gcAlreadyPerformed = 1;
        result = MyHeapAlloc(size);
        /* control never returns from the preceding call if the gc
           did not obtain enough storage */
        gcAlreadyPerformed = 0;
        return result;
    }
    /* we have a sufficiently large block of free storage, now determine
       if we will have a significant amount of storage left over after
       taking what we need */
    if (diff < MINBLOCKSIZE) {
        /* we will return the entire free block that we found, so
           remove the block from the free list  */
        if (prevBlockPtr == NULL)
            offsetToFirstBlock = blockPtr->offsetToNextBlock;
        else
            prevBlockPtr->offsetToNextBlock = blockPtr->offsetToNextBlock;
        if (tracingExecution & TRACE_HEAP)
            fprintf(stdout, "* free list block of size %d used\n", blocksize);
    } else {
        /* we split the free block that we found into two pieces;
           blockPtr refers to the piece we will return;
           newBlockPtr will refer to the remaining piece */
        blockPtr->size = minSizeNeeded;
        newBlockPtr = (FreeStorageBlock*)((uint8_t*)blockPtr + minSizeNeeded);
        /* replace the block in the free list with the leftover piece */
        if (prevBlockPtr == NULL)
            offsetToFirstBlock += minSizeNeeded;
        else
            prevBlockPtr->offsetToNextBlock += minSizeNeeded;
        newBlockPtr->size = diff;
        newBlockPtr->offsetToNextBlock = blockPtr->offsetToNextBlock;
        if (tracingExecution & TRACE_HEAP)
            fprintf(stdout, "* free list block of size %d split into %d + %d\n",
                diff+minSizeNeeded, minSizeNeeded, diff);

	// These, obviously, should always be heap pointers
	HeapPointer heapPointer = MAKE_HEAP_REFERENCE((uint8_t*)blockPtr + sizeof(blockPtr->size));
	printf("returning %p (min is %p and max is %p) - is that a heap pointer? %s\n",
			newBlockPtr,
			HeapStart,
			HeapEnd,
			(isHeapPointer(heapPointer)? "yes" : "no"));
    }
    blockPtr->offsetToNextBlock = 0;  /* remove this info from the returned block */
    totalBytesRequested += minSizeNeeded;
    numAllocations++;
    return (uint8_t*)blockPtr + sizeof(blockPtr->size);
}


/* When garbage collection is implemented, this function should never
   be called from outside the current file.
   This implementation checks that p is plausible and that the block of
   memory referenced by p holds a plausible size field.
*/
static void MyHeapFree(void *p) {
    uint8_t *p1 = (uint8_t*)p;
    int blockSize;
    FreeStorageBlock *blockPtr;

    if (p1 < HeapStart || p1 >= HeapEnd || ((p1-HeapStart) & 3) != 0) {
        fprintf(stderr, "bad call to MyHeapFree -- bad pointer\n");
        exit(1);
    }
    /* step back over the size field */
    p1 -= sizeof(blockPtr->size);
    /* now check the size field for validity */
    blockSize = *(uint32_t*)p1;
    if (blockSize < MINBLOCKSIZE || (p1 + blockSize) >= HeapEnd || (blockSize & 3) != 0) {
        fprintf(stderr, "bad call to MyHeapFree -- invalid block\n");
        exit(1);
    }
    /* link the block into the free list at the front */
    blockPtr = (FreeStorageBlock*)p1;
    blockPtr->offsetToNextBlock = offsetToFirstBlock;
    offsetToFirstBlock = p1 - HeapStart;
}

/*
 * The number of items in the JVM stack
 */
int jvmStackHeight() {

	return (int)(JVM_Top - JVM_Stack);
}

uint32_t* blockSizePtrFromHeapPtr(HeapPointer heapPointer) {

	// Uh, let's see
	// Move back from heap pointer the size of, uh, the size field
	// then return that pointer interpreted as a pointer to the size field
	return (uint32_t*)((uint8_t*)REAL_HEAP_POINTER(heapPointer) - sizeof(uint32_t));
}

/*
 * Marks a block as live
 */
void mark(HeapPointer heapPointer) {

	// Set the sign bit of the thing's size
	*blockSizePtrFromHeapPtr(heapPointer) |= MARK_SIZE_BIT;
}

/*
 * Sweeps marked blocks of heap into Free List
 */
void sweep() {
    FreeStorageBlock* heapPointer = HeapStart;
    while (heapPointer < HeapEnd) {
        if (heapPointer->size & MARK_SIZE_BIT == 0) {
            MyHeapFree(heapPointer);    
        }
        else {
            heapPointer->size & ~MARK_SIZE_BIT;
        }
        // heapPointer = heapPointer + size + offset + data
        heapPointer = heapPointer + sizeof(uint32_t) + sizeof(int32_t) + heapPointer->size;
    }
}

/*
 * Prints a DataItem
 */
void printDataItem(DataItem* item) {

	printf("{i: %i, p: %p (0x%x)}\n",
			item->ival,
			REAL_HEAP_POINTER(item->pval),
			item->pval);
}


/* This implements garbage collection.
   It should be called when
   (a) MyAlloc cannot satisfy a request for a block of memory, or
   (b) when invoked by the call System.gc() in the Java program.
*/
void gc() {
    gcCount++;

    DataItem* stackPointer = JVM_Stack + 1; // skip the bottom of the stack (deadbeef)
    while (stackPointer <= JVM_Top) {

	    printf("stack pointer is %p, stack start is %p, top is %p\n", stackPointer, JVM_Stack, JVM_Top);
	    HeapPointer heapPointer = stackPointer->pval;
	    int wasHeapPointer = isHeapPointer(heapPointer);

	    printf("heapPointer is %p and HeapStart is %p and HeapEnd is %p\n",
			    REAL_HEAP_POINTER(heapPointer), HeapStart, HeapEnd);

	    printDataItem(stackPointer);

	    printf("%p is %sa heap pointer\n",
			    REAL_HEAP_POINTER(heapPointer),
			    (wasHeapPointer? "":"not "));

	    if (wasHeapPointer) {

		    char kind[5];
		    readKind(heapPointer, kind);
		    printf("Kind is %s\n", kind);
		    mark(heapPointer);
	    }
	    
	    ++stackPointer;
    }
    sweep();
}


/* Report on heap memory usage */
void PrintHeapUsageStatistics() {
    printf("\nHeap Usage Statistics\n=====================\n\n");
    printf("  Number of blocks allocated = %d\n", numAllocations);
    if (numAllocations > 0) {
        float avgBlockSize = (float)totalBytesRequested / numAllocations;
        float avgSearch = (float)searchCount / numAllocations;
        printf("  Average size of allocated blocks = %.2f\n", avgBlockSize);
        printf("  Average number of blocks checked = %.2f\n", avgSearch);
    }
    printf("  Number of garbage collections = %d\n", gcCount);
    if (gcCount > 0) {
        float avgRecovery = (float)totalBytesRecovered / gcCount;
        printf("  Total storage reclaimed = %ld\n", totalBytesRecovered);
        printf("  Total number of blocks reclaimed = %d\n", totalBlocksRecovered);
        printf("  Average bytes recovered per gc = %.2f\n", avgRecovery);
    }
}


static void *trackHeapArea( void *p ) {
    if (p > maxAddr)
        maxAddr = p;
    if (p < minAddr)
        minAddr = p;
    return p;
}


void *SafeMalloc( int size ) {
    return SafeCalloc(1,size);
}


void *SafeCalloc( int ncopies, int size ) {
    void *result;
    result = calloc(ncopies,size);
    if (result == NULL) {
        fprintf(stderr, "Fatal error: memory request cannot be satisfied\n");
        exit(1);
    }
    trackHeapArea(result);
    return result;    
}


char *SafeStrdup( char *s ) {
    char *r;
    int len;

    len = (s == NULL)? 0 : strlen(s);
    r = SafeMalloc(len+1);
    if (len > 0)
        strcpy(r,s);
    return r;
}


void SafeFree( void *p ) {
    if (p == NULL || ((int)p & 0x7) != 0) {
        fprintf(stderr, "Fatal error: invalid parameter passed to SafeFree\n");
        fprintf(stderr, "    The address was NULL or misaligned\n");
        abort();
    }
    if (p >= minAddr && p <= maxAddr)
        free(p);
    else {
        fprintf(stderr, "Fatal error: invalid parameter passed to SafeFree\n");
        fprintf(stderr, "     The memory was not allocated by SafeMalloc\n");
        abort();
    }
}
>>>>>>> abccdc8c
<|MERGE_RESOLUTION|>--- conflicted
+++ resolved
@@ -1,4 +1,3 @@
-<<<<<<< HEAD
 /* MyAlloc.c */
 
 /*
@@ -36,7 +35,10 @@
 /* we will never allocate a block smaller than this */
 #define MINBLOCKSIZE 12
 
+#define BLOCK_SIZE_SIZE sizeof(uint32_t)
+#define BLOCK_OFFSET_SIZE sizeof(int32_t)
 #define MARK_SIZE_BIT 0x800000
+
 typedef struct FreeStorageBlock {
     uint32_t size;  /* size in bytes of this block of storage */
     int32_t  offsetToNextBlock;
@@ -82,12 +84,89 @@
 }
 
 /*
+ * Grabs the kind of some heap pointer
+ */
+void readKind(HeapPointer pointer, char kind[5]) {
+
+	uint32_t kindVal = *((uint32_t*)REAL_HEAP_POINTER(pointer));
+	sprintf(kind, "%c%c%c%c",
+			(kindVal >> 24) & 0XFF,
+			(kindVal >> 16) & 0XFF,
+			(kindVal >> 8) & 0XFF,
+			(kindVal >> 0) & 0XFF);
+}
+
+/*
  * Check whether some bit is non-zero
  * The bit parameter is 1-indexed and relative to the right of the value.
  */
-int isNonzeroBit(int bit, HeapPointer value) {
-
-	return (value & (1 << (bit - 1)));
+int isNonzeroBit(int bit, uint8_t* value) {
+
+	return ((uintptr_t)value & (1 << (bit - 1)));
+}
+
+/*
+ * Gets the heap pointer from a block pointer
+ */
+uint8_t* heapPointerFromBlockPointer(uint8_t* blockPointer) {
+
+    return blockPointer + BLOCK_SIZE_SIZE;
+}
+
+/*
+ * Gets size pointer from block pointer
+ */
+uint32_t* blockSizePtrFromBlockPointer(uint8_t* blockPointer) {
+    return ((uint32_t*)blockPointer);
+}
+
+/*
+ * Gets the block size from a block pointer
+ */
+uint32_t blockSizeFromBlockPointer(uint8_t* blockPointer) {
+
+	return *blockSizePtrFromBlockPointer(blockPointer);
+}
+
+
+/*
+ * Check whether a pointer actually points to a value in the heap
+ */
+int pointsToHeapObject(uint8_t* possibleHeapPointer) {
+
+	uint8_t* blockPointer = HeapStart;
+	uint8_t* heapPointer;
+
+	while (blockPointer < HeapEnd) {
+
+		heapPointer = heapPointerFromBlockPointer(blockPointer);
+
+		// if they match, bingo, we found it
+		if (heapPointer == possibleHeapPointer) {
+			/*printf("hey, possibleHeapPointer %p found with a block size of %i!\n",
+					possibleHeapPointer,
+					blockSizeFromBlockPointer(blockPointer));*/
+			return 1;
+		}
+
+		// if the heap pointer is past the pointer we're looking for,
+		// we know we won't find a match
+		if (heapPointer > possibleHeapPointer) {
+			/*printf("whoa, not gunna find %p from %p (block size is %i)\n",
+					possibleHeapPointer,
+					heapPointer,
+					blockSizeFromBlockPointer(blockPointer));*/
+			return 0;
+		}
+
+		/*printf("Cool. Well, moving on to the next block, skipping block size of %i at %p\n",
+				blockSizeFromBlockPointer(blockPointer),
+				blockPointer);*/
+		blockPointer += blockSizeFromBlockPointer(blockPointer);
+	}
+
+	/*printf("yikes. reached the end of the heap looking for %p\n", possibleHeapPointer);*/
+	return 0;
 }
 
 /*
@@ -95,13 +174,25 @@
  */
 int isHeapPointer(HeapPointer pointer) {
 
+	uint8_t* realHeapPointer = (uint8_t*)REAL_HEAP_POINTER(pointer);
+
 	// The first three bits should be zero
-	if (isNonzeroBit(1, pointer) || isNonzeroBit(2, pointer) /*|| isNonzeroBit(3, pointer)*/)
+	if (isNonzeroBit(1, realHeapPointer) || isNonzeroBit(2, realHeapPointer) /*|| isNonzeroBit(3, pointer)*/) {
+		/*printf("Bit check failed\n");*/
 		return 0;
+	}
 
 	// The pointer should be in bounds
-	if (pointer < (uint32_t)HeapStart || pointer > (uint32_t)HeapEnd)
+	if (realHeapPointer < HeapStart || realHeapPointer > HeapEnd) {
+		/*printf("Heap bounds check failed\n");*/
 		return 0;
+	}
+
+	// And then, that value should actually point to a heap object
+	if (!pointsToHeapObject(realHeapPointer)) {
+		/*printf("Heap object check failed\n");*/
+		return 0;
+	}
 
 	return 1;
 }
@@ -201,14 +292,12 @@
                 diff+minSizeNeeded, minSizeNeeded, diff);
 
 	// These, obviously, should always be heap pointers
-	/*
-	printf("returning %p (min is %p and max is %p) - is that a heap pointer? %i\n",
+	HeapPointer heapPointer = MAKE_HEAP_REFERENCE((uint8_t*)blockPtr + sizeof(blockPtr->size));
+	printf("returning %p (min is %p and max is %p) - is that a heap pointer? %s\n",
 			newBlockPtr,
 			HeapStart,
 			HeapEnd,
-			isHeapPointer((HeapPointer)((uint8_t*)blockPtr + sizeof(blockPtr->size))));
-	*/
-
+			(isHeapPointer(heapPointer)? "yes" : "no"));
     }
     blockPtr->offsetToNextBlock = 0;  /* remove this info from the returned block */
     totalBytesRequested += minSizeNeeded;
@@ -253,26 +342,12 @@
 	return (int)(JVM_Top - JVM_Stack);
 }
 
-/*
- * Grabs the kind of some heap pointer
- */
-void readKind(HeapPointer pointer, char kind[5]) {
-
-	uint32_t kindVal = *((uint32_t*)pointer);
-	printf("kindVal is %x\n", kindVal);
-	sprintf(kind, "%c%c%c%c",
-			(kindVal >> 24) & 0XFF,
-			(kindVal >> 16) & 0XFF,
-			(kindVal >> 8) & 0XFF,
-			(kindVal >> 0) & 0XFF);
-}
-
 uint32_t* blockSizePtrFromHeapPtr(HeapPointer heapPointer) {
 
 	// Uh, let's see
 	// Move back from heap pointer the size of, uh, the size field
 	// then return that pointer interpreted as a pointer to the size field
-	return (uint32_t*)((uint8_t*)heapPointer - sizeof(uint32_t));
+	return (uint32_t*)((uint8_t*)REAL_HEAP_POINTER(heapPointer) - sizeof(uint32_t));
 }
 
 /*
@@ -284,23 +359,27 @@
 	*blockSizePtrFromHeapPtr(heapPointer) |= MARK_SIZE_BIT;
 }
 
-/*
- * Sweeps marked blocks of heap into Free List
- */
-void sweep() {
-    printf("smee\n");
-    FreeStorageBlock* heapPointer = HeapStart;
-    while (heapPointer < HeapEnd) {
-        if (heapPointer->size & MARK_SIZE_BIT == 0) {
-            printf("sweep-free\n");
-            MyHeapFree(heapPointer);    
+/* 
+ * Sweeps marked blocks of heap into Free List 
+ */ 
+void sweep() { 
+    uint8_t* blockPointer = HeapStart;
+    uint8_t* heapPointer;
+
+    while (blockPointer < HeapEnd) {
+        heapPointer = heapPointerFromBlockPointer(blockPointer);
+        if (*blockSizePtrFromBlockPointer(blockPointer) & MARK_SIZE_BIT == 0) {
+            printf("sweepfree\n");
+            MyHeapFree(heapPointer);
         }
         else {
-            heapPointer->size = heapPointer->size & ~MARK_SIZE_BIT;
-            printf("heapstart. %i , heapEnd: %i , heapPointer: %i \n",HeapStart, HeapEnd, heapPointer);
-            printf("heapPointer->size %u ", heapPointer->size);
+            printf("notfree\n");
+            *blockSizePtrFromBlockPointer(blockPointer) = *blockSizePtrFromBlockPointer(blockPointer) & ~MARK_SIZE_BIT;
+            printf("aftersmee\n");
+            //printf("heapstart. %i , heapEnd: %i , heapPointer: %i \n",HeapStart, HeapEnd, heapPointer); 
+           // printf("heapPointer->size %u ", heapPointer.size); 
         }
-        heapPointer = heapPointer + heapPointer->size;
+        blockPointer += blockSizeFromBlockPointer(blockPointer);
     }
 }
 
@@ -309,10 +388,10 @@
  */
 void printDataItem(DataItem* item) {
 
-	printf("{i: %i, p: %p (%p)}\n",
+	printf("{i: %i, p: %p (0x%x)}\n",
 			item->ival,
 			REAL_HEAP_POINTER(item->pval),
-			(void*)item->pval);
+			item->pval);
 }
 
 
@@ -324,19 +403,20 @@
 void gc() {
     gcCount++;
 
-    DataItem* stackPointer = JVM_Stack;
-    while (stackPointer != JVM_Top) {
-
-	    HeapPointer heapPointer = REAL_HEAP_POINTER(stackPointer->pval);
+    DataItem* stackPointer = JVM_Stack + 1; // skip the bottom of the stack (deadbeef)
+    while (stackPointer <= JVM_Top) {
+
+	    printf("stack pointer is %p, stack start is %p, top is %p\n", stackPointer, JVM_Stack, JVM_Top);
+	    HeapPointer heapPointer = stackPointer->pval;
 	    int wasHeapPointer = isHeapPointer(heapPointer);
 
 	    printf("heapPointer is %p and HeapStart is %p and HeapEnd is %p\n",
-			    (void*)heapPointer, HeapStart, HeapEnd);
+			    REAL_HEAP_POINTER(heapPointer), HeapStart, HeapEnd);
 
 	    printDataItem(stackPointer);
 
 	    printf("%p is %sa heap pointer\n",
-			    (void*)heapPointer,
+			    REAL_HEAP_POINTER(heapPointer),
 			    (wasHeapPointer? "":"not "));
 
 	    if (wasHeapPointer) {
@@ -424,498 +504,4 @@
         fprintf(stderr, "     The memory was not allocated by SafeMalloc\n");
         abort();
     }
-}
-=======
-/* MyAlloc.c */
-
-/*
-   All memory allocation and deallocation is performed in this module.
-   
-   There are two families of functions, one just for managing the Java heap
-   and a second for other memory requests.  This second family of functions
-   provides wrappers for standard C library functions but checks that memory
-   is not exhausted and zeroes out any returned memory.
-   
-   Java Heap Management Functions:
-   * InitMyAlloc  -- initializes the Java heap before execution starts
-   * MyHeapAlloc  -- returns a block of memory from the Java heap
-   * gc           -- the System.gc garbage collector
-   * MyHeapFree   -- to be called only by gc()!!
-   * PrintHeapUsageStatistics  -- does as the name suggests
-
-   General Storage Functions:
-   * SafeMalloc  -- used like malloc
-   * SafeCalloc  -- used like calloc
-   * SafeStrdup  -- used like strdup
-   * SafeFree    -- used like free
-*/
-
-#include <stdio.h>
-#include <stdlib.h>
-#include <string.h>
-#include <stdint.h>
-
-#include "ClassFileFormat.h"
-#include "TraceOptions.h"
-#include "MyAlloc.h"
-#include "jvm.h"
-
-/* we will never allocate a block smaller than this */
-#define MINBLOCKSIZE 12
-
-#define BLOCK_SIZE_SIZE sizeof(uint32_t)
-#define BLOCK_OFFSET_SIZE sizeof(int32_t)
-#define MARK_SIZE_BIT 0x800000
-
-typedef struct FreeStorageBlock {
-    uint32_t size;  /* size in bytes of this block of storage */
-    int32_t  offsetToNextBlock;
-    uint8_t  restOfBlock[1];   /* the actual size has to be determined from the size field */
-} FreeStorageBlock;
-
-/* these three variables are externally visible */
-uint8_t *HeapStart, *HeapEnd;
-HeapPointer MaxHeapPtr;
-
-static int offsetToFirstBlock = -1;
-static long totalBytesRequested = 0;
-static int numAllocations = 0;
-static int gcCount = 0;
-static long totalBytesRecovered = 0;
-static int totalBlocksRecovered = 0;
-static int searchCount = 0;
-
-static void *maxAddr = NULL;    // used by SafeMalloc, etc
-static void *minAddr = NULL;
-
-
-/* Allocate the Java heap and initialize the free list */
-void InitMyAlloc( int HeapSize ) {
-    FreeStorageBlock *FreeBlock;
-
-    HeapSize &= 0xfffffffc;   /* force to a multiple of 4 */
-    HeapStart = calloc(1,HeapSize);
-    if (HeapStart == NULL) {
-        fprintf(stderr, "unable to allocate %d bytes for heap\n", HeapSize);
-        exit(1);
-    }
-    HeapEnd = HeapStart + HeapSize;
-    MaxHeapPtr = (HeapPointer)HeapSize;
-    
-    FreeBlock = (FreeStorageBlock*)HeapStart;
-    FreeBlock->size = HeapSize;
-    FreeBlock->offsetToNextBlock = -1;  /* marks end of list */
-    offsetToFirstBlock = 0;
-    
-    // Used bu SafeMalloc, SafeCalloc, SafeFree below
-    maxAddr = minAddr = malloc(4);  // minimal small request to get things started
-}
-
-/*
- * Grabs the kind of some heap pointer
- */
-void readKind(HeapPointer pointer, char kind[5]) {
-
-	uint32_t kindVal = *((uint32_t*)REAL_HEAP_POINTER(pointer));
-	sprintf(kind, "%c%c%c%c",
-			(kindVal >> 24) & 0XFF,
-			(kindVal >> 16) & 0XFF,
-			(kindVal >> 8) & 0XFF,
-			(kindVal >> 0) & 0XFF);
-}
-
-/*
- * Check whether some bit is non-zero
- * The bit parameter is 1-indexed and relative to the right of the value.
- */
-int isNonzeroBit(int bit, uint8_t* value) {
-
-	return ((uintptr_t)value & (1 << (bit - 1)));
-}
-
-/*
- * Gets the heap pointer from a block pointer
- */
-uint8_t* heapPointerFromBlockPointer(uint8_t* blockPointer) {
-
-    return blockPointer + BLOCK_SIZE_SIZE;
-}
-
-/*
- * Gets the block size from a block pointer
- */
-uint32_t blockSizeFromBlockPointer(uint8_t* blockPointer) {
-
-	return *((uint32_t*)blockPointer);
-}
-
-/*
- * Check whether a pointer actually points to a value in the heap
- */
-int pointsToHeapObject(uint8_t* possibleHeapPointer) {
-
-	uint8_t* blockPointer = HeapStart;
-	uint8_t* heapPointer;
-
-	while (blockPointer < HeapEnd) {
-
-		heapPointer = heapPointerFromBlockPointer(blockPointer);
-
-		// if they match, bingo, we found it
-		if (heapPointer == possibleHeapPointer) {
-			/*printf("hey, possibleHeapPointer %p found with a block size of %i!\n",
-					possibleHeapPointer,
-					blockSizeFromBlockPointer(blockPointer));*/
-			return 1;
-		}
-
-		// if the heap pointer is past the pointer we're looking for,
-		// we know we won't find a match
-		if (heapPointer > possibleHeapPointer) {
-			/*printf("whoa, not gunna find %p from %p (block size is %i)\n",
-					possibleHeapPointer,
-					heapPointer,
-					blockSizeFromBlockPointer(blockPointer));*/
-			return 0;
-		}
-
-		/*printf("Cool. Well, moving on to the next block, skipping block size of %i at %p\n",
-				blockSizeFromBlockPointer(blockPointer),
-				blockPointer);*/
-		blockPointer += blockSizeFromBlockPointer(blockPointer);
-	}
-
-	/*printf("yikes. reached the end of the heap looking for %p\n", possibleHeapPointer);*/
-	return 0;
-}
-
-/*
- * Check whether a value on the stack is a heap pointer
- */
-int isHeapPointer(HeapPointer pointer) {
-
-	uint8_t* realHeapPointer = (uint8_t*)REAL_HEAP_POINTER(pointer);
-
-	// The first three bits should be zero
-	if (isNonzeroBit(1, realHeapPointer) || isNonzeroBit(2, realHeapPointer) /*|| isNonzeroBit(3, pointer)*/) {
-		/*printf("Bit check failed\n");*/
-		return 0;
-	}
-
-	// The pointer should be in bounds
-	if (realHeapPointer < HeapStart || realHeapPointer > HeapEnd) {
-		/*printf("Heap bounds check failed\n");*/
-		return 0;
-	}
-
-	// And then, that value should actually point to a heap object
-	if (!pointsToHeapObject(realHeapPointer)) {
-		/*printf("Heap object check failed\n");*/
-		return 0;
-	}
-
-	return 1;
-}
-
-/* Returns a pointer to a block with at least size bytes available,
-   and initialized to hold zeros.
-   Notes:
-   1. The result will always be a word-aligned address.
-   2. The word of memory preceding the result address holds the
-      size in bytes of the block of storage returned (including
-      this size field).
-   3. A block larger than that requested may be returned if the
-      leftover portion would be too small to be useful.
-   4. The size of the returned block is always a multiple of 4.
-   5. The implementation of MyAlloc contains redundant tests to
-      verify that the free list blocks contain plausible info.
-*/
-void *MyHeapAlloc( int size ) {
-    /* we need size bytes plus more for the size field that precedes
-       the block in memory, and we round up to a multiple of 4 */
-    int offset, diff, blocksize;
-    FreeStorageBlock *blockPtr, *prevBlockPtr, *newBlockPtr;
-    int minSizeNeeded = (size + sizeof(blockPtr->size) + 3) & 0xfffffffc;
-
-    if (tracingExecution & TRACE_HEAP)
-        fprintf(stdout, "* heap allocation request of size %d (augmented to %d)\n",
-            size, minSizeNeeded);
-    blockPtr = prevBlockPtr = NULL;
-    offset = offsetToFirstBlock;
-    while(offset >= 0) {
-        searchCount++;
-        blockPtr = (FreeStorageBlock*)(HeapStart + offset);
-        /* the following check should be quite unnecessary, but is
-           a good idea to have while debugging */
-        if ((offset&3) != 0 || (uint8_t*)blockPtr >= HeapEnd) {
-            fprintf(stderr,
-                "corrupted block in the free list -- bad next offset pointer\n");
-            exit(1);
-        }
-        blocksize = blockPtr->size;
-        /* the following check should be quite unnecessary, but is
-           a good idea to have while debugging */
-        if (blocksize < MINBLOCKSIZE || (blocksize&3) != 0) {
-            fprintf(stderr,
-                "corrupted block in the free list -- bad size field\n");
-            exit(1);
-        }
-        diff = blocksize - minSizeNeeded;
-        if (diff >= 0) break;
-        offset = blockPtr->offsetToNextBlock;
-        prevBlockPtr = blockPtr;
-    }
-    if (offset < 0) {
-        static int gcAlreadyPerformed = 0;
-        void *result;
-        if (gcAlreadyPerformed) {
-            /* we are in a recursive call to MyAlloc after a gc */
-            fprintf(stderr,
-                "\nHeap exhausted! Unable to allocate %d bytes\n", size);
-            exit(1);
-        }
-        gc();
-        gcAlreadyPerformed = 1;
-        result = MyHeapAlloc(size);
-        /* control never returns from the preceding call if the gc
-           did not obtain enough storage */
-        gcAlreadyPerformed = 0;
-        return result;
-    }
-    /* we have a sufficiently large block of free storage, now determine
-       if we will have a significant amount of storage left over after
-       taking what we need */
-    if (diff < MINBLOCKSIZE) {
-        /* we will return the entire free block that we found, so
-           remove the block from the free list  */
-        if (prevBlockPtr == NULL)
-            offsetToFirstBlock = blockPtr->offsetToNextBlock;
-        else
-            prevBlockPtr->offsetToNextBlock = blockPtr->offsetToNextBlock;
-        if (tracingExecution & TRACE_HEAP)
-            fprintf(stdout, "* free list block of size %d used\n", blocksize);
-    } else {
-        /* we split the free block that we found into two pieces;
-           blockPtr refers to the piece we will return;
-           newBlockPtr will refer to the remaining piece */
-        blockPtr->size = minSizeNeeded;
-        newBlockPtr = (FreeStorageBlock*)((uint8_t*)blockPtr + minSizeNeeded);
-        /* replace the block in the free list with the leftover piece */
-        if (prevBlockPtr == NULL)
-            offsetToFirstBlock += minSizeNeeded;
-        else
-            prevBlockPtr->offsetToNextBlock += minSizeNeeded;
-        newBlockPtr->size = diff;
-        newBlockPtr->offsetToNextBlock = blockPtr->offsetToNextBlock;
-        if (tracingExecution & TRACE_HEAP)
-            fprintf(stdout, "* free list block of size %d split into %d + %d\n",
-                diff+minSizeNeeded, minSizeNeeded, diff);
-
-	// These, obviously, should always be heap pointers
-	HeapPointer heapPointer = MAKE_HEAP_REFERENCE((uint8_t*)blockPtr + sizeof(blockPtr->size));
-	printf("returning %p (min is %p and max is %p) - is that a heap pointer? %s\n",
-			newBlockPtr,
-			HeapStart,
-			HeapEnd,
-			(isHeapPointer(heapPointer)? "yes" : "no"));
-    }
-    blockPtr->offsetToNextBlock = 0;  /* remove this info from the returned block */
-    totalBytesRequested += minSizeNeeded;
-    numAllocations++;
-    return (uint8_t*)blockPtr + sizeof(blockPtr->size);
-}
-
-
-/* When garbage collection is implemented, this function should never
-   be called from outside the current file.
-   This implementation checks that p is plausible and that the block of
-   memory referenced by p holds a plausible size field.
-*/
-static void MyHeapFree(void *p) {
-    uint8_t *p1 = (uint8_t*)p;
-    int blockSize;
-    FreeStorageBlock *blockPtr;
-
-    if (p1 < HeapStart || p1 >= HeapEnd || ((p1-HeapStart) & 3) != 0) {
-        fprintf(stderr, "bad call to MyHeapFree -- bad pointer\n");
-        exit(1);
-    }
-    /* step back over the size field */
-    p1 -= sizeof(blockPtr->size);
-    /* now check the size field for validity */
-    blockSize = *(uint32_t*)p1;
-    if (blockSize < MINBLOCKSIZE || (p1 + blockSize) >= HeapEnd || (blockSize & 3) != 0) {
-        fprintf(stderr, "bad call to MyHeapFree -- invalid block\n");
-        exit(1);
-    }
-    /* link the block into the free list at the front */
-    blockPtr = (FreeStorageBlock*)p1;
-    blockPtr->offsetToNextBlock = offsetToFirstBlock;
-    offsetToFirstBlock = p1 - HeapStart;
-}
-
-/*
- * The number of items in the JVM stack
- */
-int jvmStackHeight() {
-
-	return (int)(JVM_Top - JVM_Stack);
-}
-
-uint32_t* blockSizePtrFromHeapPtr(HeapPointer heapPointer) {
-
-	// Uh, let's see
-	// Move back from heap pointer the size of, uh, the size field
-	// then return that pointer interpreted as a pointer to the size field
-	return (uint32_t*)((uint8_t*)REAL_HEAP_POINTER(heapPointer) - sizeof(uint32_t));
-}
-
-/*
- * Marks a block as live
- */
-void mark(HeapPointer heapPointer) {
-
-	// Set the sign bit of the thing's size
-	*blockSizePtrFromHeapPtr(heapPointer) |= MARK_SIZE_BIT;
-}
-
-/*
- * Sweeps marked blocks of heap into Free List
- */
-void sweep() {
-    FreeStorageBlock* heapPointer = HeapStart;
-    while (heapPointer < HeapEnd) {
-        if (heapPointer->size & MARK_SIZE_BIT == 0) {
-            MyHeapFree(heapPointer);    
-        }
-        else {
-            heapPointer->size & ~MARK_SIZE_BIT;
-        }
-        // heapPointer = heapPointer + size + offset + data
-        heapPointer = heapPointer + sizeof(uint32_t) + sizeof(int32_t) + heapPointer->size;
-    }
-}
-
-/*
- * Prints a DataItem
- */
-void printDataItem(DataItem* item) {
-
-	printf("{i: %i, p: %p (0x%x)}\n",
-			item->ival,
-			REAL_HEAP_POINTER(item->pval),
-			item->pval);
-}
-
-
-/* This implements garbage collection.
-   It should be called when
-   (a) MyAlloc cannot satisfy a request for a block of memory, or
-   (b) when invoked by the call System.gc() in the Java program.
-*/
-void gc() {
-    gcCount++;
-
-    DataItem* stackPointer = JVM_Stack + 1; // skip the bottom of the stack (deadbeef)
-    while (stackPointer <= JVM_Top) {
-
-	    printf("stack pointer is %p, stack start is %p, top is %p\n", stackPointer, JVM_Stack, JVM_Top);
-	    HeapPointer heapPointer = stackPointer->pval;
-	    int wasHeapPointer = isHeapPointer(heapPointer);
-
-	    printf("heapPointer is %p and HeapStart is %p and HeapEnd is %p\n",
-			    REAL_HEAP_POINTER(heapPointer), HeapStart, HeapEnd);
-
-	    printDataItem(stackPointer);
-
-	    printf("%p is %sa heap pointer\n",
-			    REAL_HEAP_POINTER(heapPointer),
-			    (wasHeapPointer? "":"not "));
-
-	    if (wasHeapPointer) {
-
-		    char kind[5];
-		    readKind(heapPointer, kind);
-		    printf("Kind is %s\n", kind);
-		    mark(heapPointer);
-	    }
-	    
-	    ++stackPointer;
-    }
-    sweep();
-}
-
-
-/* Report on heap memory usage */
-void PrintHeapUsageStatistics() {
-    printf("\nHeap Usage Statistics\n=====================\n\n");
-    printf("  Number of blocks allocated = %d\n", numAllocations);
-    if (numAllocations > 0) {
-        float avgBlockSize = (float)totalBytesRequested / numAllocations;
-        float avgSearch = (float)searchCount / numAllocations;
-        printf("  Average size of allocated blocks = %.2f\n", avgBlockSize);
-        printf("  Average number of blocks checked = %.2f\n", avgSearch);
-    }
-    printf("  Number of garbage collections = %d\n", gcCount);
-    if (gcCount > 0) {
-        float avgRecovery = (float)totalBytesRecovered / gcCount;
-        printf("  Total storage reclaimed = %ld\n", totalBytesRecovered);
-        printf("  Total number of blocks reclaimed = %d\n", totalBlocksRecovered);
-        printf("  Average bytes recovered per gc = %.2f\n", avgRecovery);
-    }
-}
-
-
-static void *trackHeapArea( void *p ) {
-    if (p > maxAddr)
-        maxAddr = p;
-    if (p < minAddr)
-        minAddr = p;
-    return p;
-}
-
-
-void *SafeMalloc( int size ) {
-    return SafeCalloc(1,size);
-}
-
-
-void *SafeCalloc( int ncopies, int size ) {
-    void *result;
-    result = calloc(ncopies,size);
-    if (result == NULL) {
-        fprintf(stderr, "Fatal error: memory request cannot be satisfied\n");
-        exit(1);
-    }
-    trackHeapArea(result);
-    return result;    
-}
-
-
-char *SafeStrdup( char *s ) {
-    char *r;
-    int len;
-
-    len = (s == NULL)? 0 : strlen(s);
-    r = SafeMalloc(len+1);
-    if (len > 0)
-        strcpy(r,s);
-    return r;
-}
-
-
-void SafeFree( void *p ) {
-    if (p == NULL || ((int)p & 0x7) != 0) {
-        fprintf(stderr, "Fatal error: invalid parameter passed to SafeFree\n");
-        fprintf(stderr, "    The address was NULL or misaligned\n");
-        abort();
-    }
-    if (p >= minAddr && p <= maxAddr)
-        free(p);
-    else {
-        fprintf(stderr, "Fatal error: invalid parameter passed to SafeFree\n");
-        fprintf(stderr, "     The memory was not allocated by SafeMalloc\n");
-        abort();
-    }
-}
->>>>>>> abccdc8c
+}
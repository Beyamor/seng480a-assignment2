--- conflicted
+++ resolved
@@ -374,7 +374,6 @@
 	*blockSizePtrFromHeapPtr(heapPointer) |= MARK_SIZE_BIT;
 }
 
-<<<<<<< HEAD
 void mark(HeapPointer heapPointer);
 
 /*
@@ -481,15 +480,6 @@
 	}
 }
 
-/*
- * Sweeps marked blocks of heap into Free List
- */
-void sweep() {
-    FreeStorageBlock* heapPointer = HeapStart;
-    while (heapPointer < HeapEnd) {
-        if (heapPointer->size & MARK_SIZE_BIT == 0) {
-            MyHeapFree(heapPointer);    
-=======
 /* 
  * Sweeps marked blocks of heap into Free List 
  */ 
@@ -499,10 +489,9 @@
 
     while (blockPointer < HeapEnd) {
         heapPointer = heapPointerFromBlockPointer(blockPointer);
-        if (*blockSizePtrFromBlockPointer(blockPointer) & MARK_SIZE_BIT == 0) {
+        if ((*blockSizePtrFromBlockPointer(blockPointer) & MARK_SIZE_BIT) == 0) {
             printf("sweepfree\n");
             MyHeapFree(heapPointer);
->>>>>>> 7d0edec7
         }
         else {
             printf("notfree\n");

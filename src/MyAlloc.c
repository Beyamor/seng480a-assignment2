--- conflicted
+++ resolved
@@ -35,13 +35,10 @@
 /* we will never allocate a block smaller than this */
 #define MINBLOCKSIZE 12
 
-<<<<<<< HEAD
 #define BLOCK_SIZE_SIZE sizeof(uint32_t)
 #define BLOCK_OFFSET_SIZE sizeof(int32_t)
-
-=======
 #define MARK_SIZE_BIT 0x800000
->>>>>>> 2cd972c4
+
 typedef struct FreeStorageBlock {
     uint32_t size;  /* size in bytes of this block of storage */
     int32_t  offsetToNextBlock;
@@ -492,4 +489,4 @@
         fprintf(stderr, "     The memory was not allocated by SafeMalloc\n");
         abort();
     }
-}
+}
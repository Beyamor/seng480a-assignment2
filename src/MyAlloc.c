/* MyAlloc.c */

/*
   All memory allocation and deallocation is performed in this module.
   
   There are two families of functions, one just for managing the Java heap
   and a second for other memory requests.  This second family of functions
   provides wrappers for standard C library functions but checks that memory
   is not exhausted and zeroes out any returned memory.
   
   Java Heap Management Functions:
   * InitMyAlloc  -- initializes the Java heap before execution starts
   * MyHeapAlloc  -- returns a block of memory from the Java heap
   * gc           -- the System.gc garbage collector
   * MyHeapFree   -- to be called only by gc()!!
   * PrintHeapUsageStatistics  -- does as the name suggests

   General Storage Functions:
   * SafeMalloc  -- used like malloc
   * SafeCalloc  -- used like calloc
   * SafeStrdup  -- used like strdup
   * SafeFree    -- used like free
*/

#include <stdio.h>
#include <stdlib.h>
#include <string.h>
#include <stdint.h>

#include "ClassFileFormat.h"
#include "TraceOptions.h"
#include "MyAlloc.h"
#include "jvm.h"

/* we will never allocate a block smaller than this */
#define MINBLOCKSIZE 12

#define BLOCK_SIZE_SIZE sizeof(uint32_t)
#define BLOCK_OFFSET_SIZE sizeof(int32_t)
#define MARK_SIZE_BIT 0x800000

typedef struct FreeStorageBlock {
    uint32_t size;  /* size in bytes of this block of storage */
    int32_t  offsetToNextBlock;
    uint8_t  restOfBlock[1];   /* the actual size has to be determined from the size field */
} FreeStorageBlock;

/* these three variables are externally visible */
uint8_t *HeapStart, *HeapEnd;
HeapPointer MaxHeapPtr;

static int offsetToFirstBlock = -1;
static long totalBytesRequested = 0;
static int numAllocations = 0;
static int gcCount = 0;
static long totalBytesRecovered = 0;
static int totalBlocksRecovered = 0;
static int searchCount = 0;

static void *maxAddr = NULL;    // used by SafeMalloc, etc
static void *minAddr = NULL;


/*
 * Allocate the Java heap and initialize the free list 
 */
void InitMyAlloc( int HeapSize ) {
    FreeStorageBlock *FreeBlock;

    HeapSize &= 0xfffffffc;   /* force to a multiple of 4 */
    HeapStart = calloc(1,HeapSize);
    if (HeapStart == NULL) {
        fprintf(stderr, "unable to allocate %d bytes for heap\n", HeapSize);
        exit(1);
    }
    HeapEnd = HeapStart + HeapSize;
    MaxHeapPtr = (HeapPointer)HeapSize;
    
    FreeBlock = (FreeStorageBlock*)HeapStart;
    FreeBlock->size = HeapSize;
    FreeBlock->offsetToNextBlock = -1;  /* marks end of list */
    offsetToFirstBlock = 0;
    
    // Used bu SafeMalloc, SafeCalloc, SafeFree below
    maxAddr = minAddr = malloc(4);  // minimal small request to get things started
}

/*
 * Grabs the kind of some heap pointer
 */
uint32_t getKind(HeapPointer pointer) {

	return *((uint32_t*)REAL_HEAP_POINTER(pointer));
}

/*
 * Reads the kind of some heap pointer into a string
 */
void readKind(HeapPointer pointer, char kind[5]) {

	uint32_t kindVal = getKind(pointer);
	sprintf(kind, "%c%c%c%c",
			(kindVal >> 24) & 0XFF,
			(kindVal >> 16) & 0XFF,
			(kindVal >> 8) & 0XFF,
			(kindVal >> 0) & 0XFF);
}

/*
 * Check whether some bit is non-zero
 * The bit parameter is 1-indexed and relative to the right of the value.
 */
int isNonzeroBit(int bit, uint8_t* value) {

	return ((uintptr_t)value & (1 << (bit - 1)));
}

/*
 * Gets the real heap pointer from a block pointer
 */
uint8_t* realHeapPointerFromBlockPointer(uint8_t* blockPointer) {

    return blockPointer + BLOCK_SIZE_SIZE;
}

/*
 * Gets the heap pointer from a block pointer
 */
HeapPointer heapPointerFromBlockPointer(uint8_t* blockPointer) {

	return MAKE_HEAP_REFERENCE(realHeapPointerFromBlockPointer(blockPointer));
}

/*
 * Gets size pointer from block pointer
 */
uint32_t* blockSizePtrFromBlockPointer(uint8_t* blockPointer) {
    return ((uint32_t*)blockPointer);
}

/*
 * Gets the block size from a block pointer
 */
uint32_t blockSizeFromBlockPointer(uint8_t* blockPointer) {

	return *blockSizePtrFromBlockPointer(blockPointer) & ~MARK_SIZE_BIT;
}


/*
 * Check whether a pointer actually points to a value in the heap
 */
int pointsToHeapObject(uint8_t* possibleHeapPointer) {

	uint8_t* blockPointer = HeapStart;
	uint8_t* heapPointer;

	while (blockPointer < HeapEnd) {

		heapPointer = realHeapPointerFromBlockPointer(blockPointer);

		// if they match, bingo, we found it
		if (heapPointer == possibleHeapPointer) {
			/*printf("hey, possibleHeapPointer %p found with a block size of %i!\n",
					possibleHeapPointer,
					blockSizeFromBlockPointer(blockPointer));*/
			return 1;
		}

		// if the heap pointer is past the pointer we're looking for,
		// we know we won't find a match
		if (heapPointer > possibleHeapPointer) {
			/*printf("whoa, not gunna find %p from %p (block size is %i)\n",
					possibleHeapPointer,
					heapPointer,
					blockSizeFromBlockPointer(blockPointer));*/
			return 0;
		}

		/*printf("Cool. Well, moving on to the next block, skipping block size of %i at %p\n",
				blockSizeFromBlockPointer(blockPointer),
				blockPointer);*/
		blockPointer += blockSizeFromBlockPointer(blockPointer);
	}

	/*printf("yikes. reached the end of the heap looking for %p\n", possibleHeapPointer);*/
	return 0;
}

/*
 * Check whether a value on the stack is a heap pointer
 */
int isHeapPointer(HeapPointer pointer) {

	uint8_t* realHeapPointer = (uint8_t*)REAL_HEAP_POINTER(pointer);

	// The first three bits should be zero
	if (isNonzeroBit(1, realHeapPointer) || isNonzeroBit(2, realHeapPointer) /*|| isNonzeroBit(3, pointer)*/) {
		/*printf("Bit check failed\n");*/
		return 0;
	}

	// The pointer should be in bounds
	if (realHeapPointer < HeapStart || realHeapPointer > HeapEnd) {
		/*printf("Heap bounds check failed\n");*/
		return 0;
	}

	// And then, that value should actually point to a heap object
	if (!pointsToHeapObject(realHeapPointer)) {
		/*printf("Heap object check failed\n");*/
		return 0;
	}

	return 1;
}

/*
 * Debug helper to show where MyHeapAlloc is invoked
 */
extern void* MyHeapAllocWrapper(char* file, int line, int size) {

	//printf(">>> Invoking MyHeapAlloc in %s line %i\n", file, line);
	return _MyHeapAlloc(size);
}

/* Returns a pointer to a block with at least size bytes available,
   and initialized to hold zeros.
   Notes:
   1. The result will always be a word-aligned address.
   2. The word of memory preceding the result address holds the
      size in bytes of the block of storage returned (including
      this size field).
   3. A block larger than that requested may be returned if the
      leftover portion would be too small to be useful.
   4. The size of the returned block is always a multiple of 4.
   5. The implementation of MyAlloc contains redundant tests to
      verify that the free list blocks contain plausible info.
*/
void *_MyHeapAlloc( int size ) {
    /* we need size bytes plus more for the size field that precedes
       the block in memory, and we round up to a multiple of 4 */
    int offset, diff, blocksize;
    FreeStorageBlock *blockPtr, *prevBlockPtr, *newBlockPtr;
    int minSizeNeeded = (size + sizeof(blockPtr->size) + 3) & 0xfffffffc;

    if (tracingExecution & TRACE_HEAP)
        fprintf(stdout, "* heap allocation request of size %d (augmented to %d)\n",
            size, minSizeNeeded);
    blockPtr = prevBlockPtr = NULL;
    offset = offsetToFirstBlock;
    while(offset >= 0) {
        searchCount++;
        blockPtr = (FreeStorageBlock*)(HeapStart + offset);
        /* the following check should be quite unnecessary, but is
           a good idea to have while debugging */
        if ((offset&3) != 0 || (uint8_t*)blockPtr >= HeapEnd) {
            fprintf(stderr,
                "corrupted block in the free list -- bad next offset pointer\n");
            exit(1);
        }
        blocksize = blockPtr->size;
        /* the following check should be quite unnecessary, but is
           a good idea to have while debugging */
        if (blocksize < MINBLOCKSIZE || (blocksize&3) != 0) {
            fprintf(stderr,
                "corrupted block in the free list -- bad size field\n");
            exit(1);
        }
        diff = blocksize - minSizeNeeded;
        if (diff >= 0) break;
        offset = blockPtr->offsetToNextBlock;
        prevBlockPtr = blockPtr;
    }
    if (offset < 0) {
        static int gcAlreadyPerformed = 0;
        void *result;
        if (gcAlreadyPerformed) {
            /* we are in a recursive call to MyAlloc after a gc */
            fprintf(stderr,
                "\nHeap exhausted! Unable to allocate %d bytes\n", size);
            exit(1);
        }
        gc();
        gcAlreadyPerformed = 1;
        result = MyHeapAlloc(size);
        /* control never returns from the preceding call if the gc
           did not obtain enough storage */
        gcAlreadyPerformed = 0;
        return result;
    }
    /* we have a sufficiently large block of free storage, now determine
       if we will have a significant amount of storage left over after
       taking what we need */
    if (diff < MINBLOCKSIZE) {
        /* we will return the entire free block that we found, so
           remove the block from the free list  */
        if (prevBlockPtr == NULL)
            offsetToFirstBlock = blockPtr->offsetToNextBlock;
        else
            prevBlockPtr->offsetToNextBlock = blockPtr->offsetToNextBlock;
        if (tracingExecution & TRACE_HEAP)
            fprintf(stdout, "* free list block of size %d used\n", blocksize);
    } else {
        /* we split the free block that we found into two pieces;
           blockPtr refers to the piece we will return;
           newBlockPtr will refer to the remaining piece */
        blockPtr->size = minSizeNeeded;
        newBlockPtr = (FreeStorageBlock*)((uint8_t*)blockPtr + minSizeNeeded);
        /* replace the block in the free list with the leftover piece */
        if (prevBlockPtr == NULL)
            offsetToFirstBlock += minSizeNeeded;
        else
            prevBlockPtr->offsetToNextBlock += minSizeNeeded;
        newBlockPtr->size = diff;
        newBlockPtr->offsetToNextBlock = blockPtr->offsetToNextBlock;
        if (tracingExecution & TRACE_HEAP)
            fprintf(stdout, "* free list block of size %d split into %d + %d\n",
                diff+minSizeNeeded, minSizeNeeded, diff);

	// These, obviously, should always be heap pointers
	/*HeapPointer heapPointer = MAKE_HEAP_REFERENCE((uint8_t*)blockPtr + sizeof(blockPtr->size));
	printf("returning %p (min is %p and max is %p) - is that a heap pointer? %s\n",
			newBlockPtr,
			HeapStart,
			HeapEnd,
			(isHeapPointer(heapPointer)? "yes" : "no"));*/
    }
    blockPtr->offsetToNextBlock = 0;  /* remove this info from the returned block */
    totalBytesRequested += minSizeNeeded;
    numAllocations++;
    return (uint8_t*)blockPtr + sizeof(blockPtr->size);
}


/* When garbage collection is implemented, this function should never
   be called from outside the current file.
   // TODO How do you feel about embedding questions in CODE?
   // QUEST Couldn't you just make the dang function private instead of 
            asking the user to not call it externally? #CProgramming
   This implementation checks that p is plausible and that the block of
   memory referenced by p holds a plausible size field.
*/
static void MyHeapFree(void *p) {
    uint8_t *p1 = (uint8_t*)p;
    int blockSize;
    FreeStorageBlock *blockPtr;

    if (p1 < HeapStart || p1 >= HeapEnd || ((p1-HeapStart) & 3) != 0) {
        fprintf(stderr, "bad call to MyHeapFree -- bad pointer\n");
        exit(1);
    }
    /* step back over the size field */
    p1 -= sizeof(blockPtr->size);
    /* now check the size field for validity */
    blockSize = *(uint32_t*)p1;
    if (blockSize < MINBLOCKSIZE || (p1 + blockSize) >= HeapEnd || (blockSize & 3) != 0) {
        fprintf(stdout,"blocksize: %d ; MINBLOCKSIZE: %d ; p1: %d\n", blockSize, MINBLOCKSIZE, p1);
        fprintf(stdout,"(p1 + blocksize): %d ; HeapEnd: %d\n", p1 + blockSize, HeapEnd);
        fprintf(stdout,"(blockSize & 3): %d\n", blockSize & 3);
        fprintf(stderr, "bad call to MyHeapFree -- invalid block\n");
	    if (blockSize < MINBLOCKSIZE) printf("\tblock size %i is smaller than %i\n", blockSize, MINBLOCKSIZE);
	    if (p1 + blockSize >= HeapEnd) printf("\t%p (size %i) is past the end of the heap %p\n", p1 + blockSize, blockSize, HeapEnd);
	    if ((blockSize & 3) != 0) printf("\t block size is a bad multiple %i\n", blockSize & 3);
        exit(1);
    }
    /* link the block into the free list at the front */
    blockPtr = (FreeStorageBlock*)p1;
    blockPtr->offsetToNextBlock = offsetToFirstBlock;
    offsetToFirstBlock = p1 - HeapStart;
}

/*
 * The number of items in the JVM stack
 */
int jvmStackHeight() {

	return (int)(JVM_Top - JVM_Stack);
}

/*
 * BlockSize pointer is just a little bit before a Heap Pointer.
 * This function returns that BlockSize Pointer
 */
uint32_t* blockSizePtrFromHeapPtr(HeapPointer heapPointer) {

	// Uh, let's see
	// Move back from heap pointer the size of, uh, the size field
	// then return that pointer interpreted as a pointer to the size field
	return (uint32_t*)((uint8_t*)REAL_HEAP_POINTER(heapPointer) - sizeof(uint32_t));
}

/*
 * Checks if the mark bit is set
 */
int markBitIsSet(HeapPointer heapPointer) {

	return *blockSizePtrFromHeapPtr(heapPointer) & MARK_SIZE_BIT;
}

/*
 * Sets the mark bit
 */
void setMarkBit(HeapPointer heapPointer) {

	*blockSizePtrFromHeapPtr(heapPointer) |= MARK_SIZE_BIT;
}

/*
 * Unsets the mark bit
 */
void unsetMarkBit(HeapPointer heapPointer) {

	*blockSizePtrFromHeapPtr(heapPointer) &= ~MARK_SIZE_BIT;
}


void mark(HeapPointer heapPointer);

/*
 * Marks a class type
 */
void markClassType(ClassType* class) {

	// if it's not an array type
	if (!class->isArrayType) {

		// go through all of its static fields
		// TODO check if class.cf.fields_count is actually static fields
		int index = 0;
		for (index = 0; index < class->cf->fields_count; ++index) {

			// And if any look like they might be references
			HeapPointer heapPointer = class->classField[index].pval;
			if (isHeapPointer(heapPointer)) {

				// mark them
				mark(heapPointer);
			}
		}

		// And then mark the parent class if it exists?
		if (class->parent) markClassType(class->parent);
	}
}

/*
 * Marks a block as live and recurses to other heap references.
 */
void mark(HeapPointer heapPointer) {

	// Okay. If that thing is not marked
	if (!markBitIsSet(heapPointer)) {

		setMarkBit(heapPointer);

		// and recurse
		switch(getKind(heapPointer)) {
			case CODE_ARRA: {

				ArrayOfRef array = *((ArrayOfRef*)REAL_HEAP_POINTER(heapPointer));
				int index = 0;
				for (index = 0; index < array.size; ++index) {

					mark(array.elements[index]);
				}

			} break;

			case CODE_ARRS: {

				// No further work for a simple array
			} break;

			case CODE_CLAS: {

				ClassType *class = ((ClassType*)REAL_HEAP_POINTER(heapPointer));
				markClassType(class);

			} break; 

			case CODE_INST: {

				ClassInstance instance = *((ClassInstance*)REAL_HEAP_POINTER(heapPointer));

				// TODO figure out why we might not have a thisClass
				if (instance.thisClass) {

					// Mark the thing's class
					markClassType(instance.thisClass);

					// Then mark all of the instance's references
					int index = 0;
					for (index = 0; index < instance.thisClass->numInstanceFields; ++index) {

						// If any look like they might be references
						HeapPointer heapPointer = instance.instField[index].pval;
						if (isHeapPointer(heapPointer)) {

							// mark them
							mark(heapPointer);
						}

					}
				}

			} break;

			case CODE_STRG: {

				// I dunno dude. Doesn't look like String has any heap references.
				// TODO Do we still need to get the String class?
			} break;

			case CODE_SBLD: {

				// Ditto StringBuilder.
				// TODO Do we still need to get the StringBuilder class?
			} break;
		}
	}
}

/* 
 * Sweeps marked blocks of heap into Free List 
 */ 
void sweep() { 
    uint8_t* blockPointer = HeapStart;
    HeapPointer heapPointer;

    while (blockPointer + blockSizeFromBlockPointer(blockPointer) < HeapEnd) {
        heapPointer = heapPointerFromBlockPointer(blockPointer);
<<<<<<< HEAD

	char kind[5];
	readKind(heapPointer, kind);

        if (!markBitIsSet(heapPointer)) {

            MyHeapFree(REAL_HEAP_POINTER(heapPointer));
        }
        else {

	    unsetMarkBit(heapPointer);
=======
        if ((*blockSizePtrFromBlockPointer(blockPointer) & MARK_SIZE_BIT) == 0) {
            MyHeapFree(heapPointer);
        }
        else {
            *blockSizePtrFromBlockPointer(blockPointer) = *blockSizePtrFromBlockPointer(blockPointer) & ~MARK_SIZE_BIT;
>>>>>>> 03bf410a
        }

        blockPointer += blockSizeFromBlockPointer(blockPointer);
    }
}

/*
 * Prints a DataItem
 */
void printDataItem(DataItem* item) {

	printf("{i: %i, p: %p (0x%x)}\n",
			item->ival,
			REAL_HEAP_POINTER(item->pval),
			item->pval);
}

/*
 * Prints the marked heap
 */
void printMarkedHeap() {
	uint8_t* blockPointer = HeapStart;
	HeapPointer heapPointer;
	int i = 0;

	printf("\n--- printing marked heap (%p to %p) ---\n", HeapStart, HeapEnd);
	while (blockPointer < HeapEnd) {
		heapPointer = heapPointerFromBlockPointer(blockPointer);

		char kind[5];
		readKind(heapPointer, kind);

		printf("%i:\t%p (%i bytes)\t-\t%s - %s\n",
				i,
				blockPointer,
				blockSizeFromBlockPointer(blockPointer),
				kind,
				(markBitIsSet(heapPointer)? "marked" : "not marked"));

		blockPointer += blockSizeFromBlockPointer(blockPointer);
		++i;
	}
	printf("\n");

}

/*
 * Mark the things in the stack
 */
void markStack() {

	DataItem* stackPointer = JVM_Stack + 1; // skip the bottom of the stack (deadbeef)

	while (stackPointer <= JVM_Top) {

		HeapPointer heapPointer = stackPointer->pval;
		int wasHeapPointer = isHeapPointer(heapPointer);

		if (wasHeapPointer) {
			mark(heapPointer);
		}

		++stackPointer;
	}
}

/*
 * Mark the classes in the heap
 */
void markClasses() {

	uint8_t* blockPointer = HeapStart;
	HeapPointer heapPointer;

	while (blockPointer < HeapEnd) {

		heapPointer = heapPointerFromBlockPointer(blockPointer);

		if (getKind(heapPointer) == CODE_CLAS) {

			mark(heapPointer);
		}

		blockPointer += blockSizeFromBlockPointer(blockPointer);
	}

}

/* This implements garbage collection.
   It should be called when
   (a) MyAlloc cannot satisfy a request for a block of memory, or
   (b) when invoked by the call System.gc() in the Java program.
*/
void gc() {
    gcCount++;

    markStack();
    markClasses();
    mark(MAKE_HEAP_REFERENCE(Fake_System_Out)); // Uh, a special case I guess
    
    sweep();
}


/* 
 * Report on heap memory usage 
 */
void PrintHeapUsageStatistics() {
    printf("\nHeap Usage Statistics\n=====================\n\n");
    printf("  Number of blocks allocated = %d\n", numAllocations);
    if (numAllocations > 0) {
        float avgBlockSize = (float)totalBytesRequested / numAllocations;
        float avgSearch = (float)searchCount / numAllocations;
        printf("  Average size of allocated blocks = %.2f\n", avgBlockSize);
        printf("  Average number of blocks checked = %.2f\n", avgSearch);
    }
    printf("  Number of garbage collections = %d\n", gcCount);
    if (gcCount > 0) {
        float avgRecovery = (float)totalBytesRecovered / gcCount;
        printf("  Total storage reclaimed = %ld\n", totalBytesRecovered);
        printf("  Total number of blocks reclaimed = %d\n", totalBlocksRecovered);
        printf("  Average bytes recovered per gc = %.2f\n", avgRecovery);
    }
}

/*
 * Adjust minAddr and maxAddr to contain pointer p
 * QUEST - Is there a more apt word than 'contain' - Thought I saw something in FlashPunk...
 */
static void *trackHeapArea( void *p ) {
    if (p > maxAddr)
        maxAddr = p;
    if (p < minAddr)
        minAddr = p;
    return p;
}

/*
 * Allocate one chunk 'o memory of given size
 */
void *SafeMalloc( int size ) {
    return SafeCalloc(1,size);
}

/*
 * Wraps calloc(n,size) but tracks heap area as well
 */
void *SafeCalloc( int ncopies, int size ) {
    void *result;
    result = calloc(ncopies,size);
    if (result == NULL) {
        fprintf(stderr, "Fatal error: memory request cannot be satisfied\n");
        exit(1);
    }
    trackHeapArea(result);
    return result;    
}

/*
 * Copy a string into a newly created string
 */
char *SafeStrdup( char *s ) {
    char *r;
    int len;

    len = (s == NULL)? 0 : strlen(s);
    r = SafeMalloc(len+1);
    if (len > 0)
        strcpy(r,s);
    return r;
}

/*
 * Free byte-aligned non-NULL pointers, that are in range
 */
void SafeFree( void *p ) {
    if (p == NULL || ((int)p & 0x7) != 0) {
        fprintf(stderr, "Fatal error: invalid parameter passed to SafeFree\n");
        fprintf(stderr, "    The address was NULL or misaligned\n");
        abort();
    }
    if (p >= minAddr && p <= maxAddr)
        free(p);
    else {
        fprintf(stderr, "Fatal error: invalid parameter passed to SafeFree\n");
        fprintf(stderr, "     The memory was not allocated by SafeMalloc\n");
        abort();
    }
}<|MERGE_RESOLUTION|>--- conflicted
+++ resolved
@@ -530,7 +530,6 @@
 
     while (blockPointer + blockSizeFromBlockPointer(blockPointer) < HeapEnd) {
         heapPointer = heapPointerFromBlockPointer(blockPointer);
-<<<<<<< HEAD
 
 	char kind[5];
 	readKind(heapPointer, kind);
@@ -542,13 +541,6 @@
         else {
 
 	    unsetMarkBit(heapPointer);
-=======
-        if ((*blockSizePtrFromBlockPointer(blockPointer) & MARK_SIZE_BIT) == 0) {
-            MyHeapFree(heapPointer);
-        }
-        else {
-            *blockSizePtrFromBlockPointer(blockPointer) = *blockSizePtrFromBlockPointer(blockPointer) & ~MARK_SIZE_BIT;
->>>>>>> 03bf410a
         }
 
         blockPointer += blockSizeFromBlockPointer(blockPointer);
